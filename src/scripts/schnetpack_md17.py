#!/usr/bin/env python
import argparse
import logging
import os
from shutil import copyfile, rmtree

import numpy as np
import torch
import torch.nn as nn
from ase.data import atomic_numbers
from torch.optim import Adam
from torch.utils.data.sampler import RandomSampler

import schnetpack as spk
from schnetpack.datasets import MD17
from schnetpack.utils import compute_params, to_json, read_from_json

logging.basicConfig(level=os.environ.get("LOGLEVEL", "INFO"))


def get_parser():
    """ Setup parser for command line arguments """
    main_parser = argparse.ArgumentParser()

    ## command-specific
    cmd_parser = argparse.ArgumentParser(add_help=False)
    cmd_parser.add_argument('--cuda', help='Set flag to use GPU(s)', action='store_true')
    cmd_parser.add_argument('--parallel',
                            help='Run data-parallel on all available GPUs (specify with environment variable'
                                 + ' CUDA_VISIBLE_DEVICES)', action='store_true')
    cmd_parser.add_argument('--batch_size', type=int,
                            help='Mini-batch size for training and prediction (default: %(default)s)',
                            default=100)

    ## training
    train_parser = argparse.ArgumentParser(add_help=False, parents=[cmd_parser])
    train_parser.add_argument('datapath', help='Path / destination of MD17 dataset directory')
    train_parser.add_argument('molecule', help='Selected molecule trajectory of MD17 collection',
                              choices=MD17.existing_datasets)
    train_parser.add_argument('modelpath', help='Destination for models and logs')
    train_parser.add_argument('--seed', type=int, default=None, help='Set random seed for torch and numpy.')
    train_parser.add_argument('--overwrite', help='Remove previous model directory.', action='store_true')

    # data split
    train_parser.add_argument('--split_path', help='Path / destination of npz with data splits',
                              default=None)
    train_parser.add_argument('--split', help='Give sizes of train and validation splits and use remaining for testing',
                              type=int, nargs=2, default=[None, None])
    train_parser.add_argument('--max_epochs', type=int, help='Maximum number of training epochs (default: %(default)s)',
                              default=5000)
    train_parser.add_argument('--lr', type=float, help='Initial learning rate (default: %(default)s)',
                              default=1e-4)
    train_parser.add_argument('--lr_patience', type=int,
                              help='Epochs without improvement before reducing the learning rate (default: %(default)s)',
                              default=25)
    train_parser.add_argument('--lr_decay', type=float, help='Learning rate decay (default: %(default)s)',
                              default=0.5)
    train_parser.add_argument('--lr_min', type=float, help='Minimal learning rate (default: %(default)s)',
                              default=1e-6)
    train_parser.add_argument('--rho', type=float,
                              help='Energy-force trade-off. For rho=0, use forces only. (default: %(default)s)',
                              default=0.1)

    train_parser.add_argument('--logger', help='Choose logger for training process (default: %(default)s)',
                              choices=['csv', 'tensorboard'], default='csv')
    train_parser.add_argument('--log_every_n_epochs', type=int,
                              help='Log metrics every given number of epochs (default: %(default)s)',
                              default=1)

    ## evaluation
    eval_parser = argparse.ArgumentParser(add_help=False, parents=[cmd_parser])
    eval_parser.add_argument('datapath', help='Path / destination of MD17 dataset directory')
    eval_parser.add_argument('molecule', help='Molecule trajectory',
                             choices=MD17.existing_datasets)
    eval_parser.add_argument('modelpath', help='Path of stored model')
    eval_parser.add_argument('--split', help='Evaluate on trained model on given split',
                             choices=['train', 'validation', 'test'], default=['test'], nargs='+')

    # model-specific parsers
    model_parser = argparse.ArgumentParser(add_help=False)

    #######  SchNet  #######
    schnet_parser = argparse.ArgumentParser(add_help=False, parents=[model_parser])
    schnet_parser.add_argument('--features', type=int, help='Size of atom-wise representation (default: %(default)s)',
                               default=256)
    schnet_parser.add_argument('--interactions', type=int, help='Number of interaction blocks (default: %(default)s)',
                               default=6)
    schnet_parser.add_argument('--cutoff', type=float, default=5.,
                               help='Cutoff radius of local environment (default: %(default)s)')
    schnet_parser.add_argument('--num_gaussians', type=int, default=25,
                               help='Number of Gaussians to expand distances (default: %(default)s)')

    #######  wACSF  ########
    wacsf_parser = argparse.ArgumentParser(add_help=False, parents=[model_parser])
    # wACSF parameters
    wacsf_parser.add_argument('--radial', type=int, default=22,
                              help='Number of radial symmetry functions (default: %(default)s)')
    wacsf_parser.add_argument('--angular', type=int, default=5,
                              help='Number of angular symmetry functions (default: %(default)s)')
    wacsf_parser.add_argument('--zetas', type=int, nargs='+', default=[1],
                              help='List of zeta exponents used for angle resolution (default: %(default)s)')
    wacsf_parser.add_argument('--standardize', action='store_true',
                              help='Standardize wACSF before atomistic network.')
    wacsf_parser.add_argument('--cutoff', type=float, default=5.0,
                              help='Cutoff radius of local environment (default: %(default)s)')
    # Atomistic network parameters
    wacsf_parser.add_argument('--n_nodes', type=int, default=100,
                              help='Number of nodes in atomic networks (default: %(default)s)')
    wacsf_parser.add_argument('--n_layers', type=int, default=2,
                              help='Number of layers in atomic networks (default: %(default)s)')
    # Advances wACSF settings
    wacsf_parser.add_argument('--centered', action='store_true', help='Use centered Gaussians for radial functions')
    wacsf_parser.add_argument('--crossterms', action='store_true', help='Use crossterms in angular functions')
    wacsf_parser.add_argument('--behler', action='store_true', help='Switch to conventional ACSF')
    wacsf_parser.add_argument('--elements', default=['H', 'C', 'O'], nargs='+',
                              help='List of elements to be used for symmetry functions (default: %(default)s).')

    ## setup subparser structure
    cmd_subparsers = main_parser.add_subparsers(dest='mode', help='Command-specific arguments')
    cmd_subparsers.required = True
    subparser_train = cmd_subparsers.add_parser('train', help='Training help')
    subparser_eval = cmd_subparsers.add_parser('eval', help='Eval help')

    subparser_export = cmd_subparsers.add_parser('export', help='Export help')
    subparser_export.add_argument('modelpath', help='Path of stored model')
    subparser_export.add_argument('destpath', help='Destination path for exported model')

    train_subparsers = subparser_train.add_subparsers(dest='model', help='Model-specific arguments')
    train_subparsers.required = True
    train_subparsers.add_parser('schnet', help='SchNet help', parents=[train_parser, schnet_parser])
    train_subparsers.add_parser('wacsf', help='wACSF help', parents=[train_parser, wacsf_parser])

    eval_subparsers = subparser_eval.add_subparsers(dest='model', help='Model-specific arguments')
    eval_subparsers.required = True
    eval_subparsers.add_parser('schnet', help='SchNet help', parents=[eval_parser, schnet_parser])
    eval_subparsers.add_parser('wacsf', help='wACSF help', parents=[eval_parser, wacsf_parser])

    return main_parser


def train(args, model, train_loader, val_loader, device):
    # setup hook and logging
    hooks = [
        spk.train.MaxEpochHook(args.max_epochs)
    ]

    # setup optimizer for training
    # to_opt = model.parameters()
    # Bugfix, since model will not train with requires grad variables
    to_opt = filter(lambda p: p.requires_grad, model.parameters())
    optimizer = Adam(to_opt, lr=args.lr)

    schedule = spk.train.ReduceLROnPlateauHook(optimizer, patience=args.lr_patience, factor=args.lr_decay,
                                               min_lr=args.lr_min,
                                               window_length=1, stop_after_min=True)
    hooks.append(schedule)

    # index into model output: [energy, forces]
<<<<<<< HEAD
    metrics = [spk.metrics.MeanAbsoluteError(MD17.E, "y"),
               spk.metrics.RootMeanSquaredError(MD17.E, "y"),
               spk.metrics.MeanAbsoluteError(MD17.F, "dydx"),
               spk.metrics.RootMeanSquaredError(MD17.F, "dydx")]
=======
    metrics = [spk.metrics.MeanAbsoluteError(MD17.energies, 0),
               spk.metrics.RootMeanSquaredError(MD17.energies, 0),
               spk.metrics.MeanAbsoluteError(MD17.forces, 1),
               spk.metrics.RootMeanSquaredError(MD17.forces, 1)]
>>>>>>> a7cef525
    if args.logger == 'csv':
        logger = spk.train.CSVHook(os.path.join(args.modelpath, 'log'),
                                   metrics, every_n_epochs=args.log_every_n_epochs)
        hooks.append(logger)
    elif args.logger == 'tensorboard':
        logger = spk.train.TensorboardHook(os.path.join(args.modelpath, 'log'),
                                           metrics, every_n_epochs=args.log_every_n_epochs)
        hooks.append(logger)

    # setup loss function
    def loss(batch, result):
<<<<<<< HEAD
        ediff = batch[MD17.E] - result["y"]
        ediff = ediff ** 2

        fdiff = batch[MD17.F] - result["dydx"]
=======
        ediff = batch[MD17.energies] - result[0]
        ediff = ediff ** 2

        fdiff = batch[MD17.forces] - result[1]
>>>>>>> a7cef525
        fdiff = fdiff ** 2

        err_sq = args.rho * torch.mean(ediff.view(-1)) + (1 - args.rho) * torch.mean(fdiff.view(-1))
        return err_sq

    trainer = spk.train.Trainer(args.modelpath, model, loss, optimizer,
                                train_loader, val_loader, hooks=hooks)
    trainer.train(device)


def evaluate(args, model, train_loader, val_loader, test_loader, device):
    header = ['Subset', 'Energy MAE', 'Energy RMSE',
              'Force MAE', 'Force RMSE', 'Force Length MAE', 'Force Length RMSE', 'Force Angle MAE', 'Angle RMSE']

    metrics = [
<<<<<<< HEAD
        spk.metrics.MeanAbsoluteError(MD17.E, "y"),
        spk.metrics.RootMeanSquaredError(MD17.E, "y"),
        spk.metrics.MeanAbsoluteError(MD17.F, "dydx"),
        spk.metrics.RootMeanSquaredError(MD17.F, "dydx"),
        spk.metrics.LengthMAE(MD17.F, "dydx"),
        spk.metrics.LengthRMSE(MD17.F, "dydx"),
        spk.metrics.AngleMAE(MD17.F, "dydx"),
        spk.metrics.AngleRMSE(MD17.F, "dydx")
=======
        spk.metrics.MeanAbsoluteError(MD17.energies, 0),
        spk.metrics.RootMeanSquaredError(MD17.energies, 0),
        spk.metrics.MeanAbsoluteError(MD17.forces, -1),
        spk.metrics.RootMeanSquaredError(MD17.forces, -1),
        spk.metrics.LengthMAE(MD17.forces, -1),
        spk.metrics.LengthRMSE(MD17.forces, -1),
        spk.metrics.AngleMAE(MD17.forces, -1),
        spk.metrics.AngleRMSE(MD17.forces, -1)
>>>>>>> a7cef525
    ]

    results = []
    if 'train' in args.split:
        results.append(['training'] + ['%.5f' % i for i in evaluate_dataset(metrics, model, train_loader, device)])

    if 'validation' in args.split:
        results.append(['validation'] + ['%.5f' % i for i in evaluate_dataset(metrics, model, val_loader, device)])

    if 'test' in args.split:
        results.append(['test'] + ['%.5f' % i for i in evaluate_dataset(metrics, model, test_loader, device)])

    header = ','.join(header)
    results = np.array(results)

    np.savetxt(os.path.join(args.modelpath, 'evaluation.csv'), results, header=header, fmt='%s', delimiter=',')


def evaluate_dataset(metrics, model, loader, device):
    for metric in metrics:
        metric.reset()

    for batch in loader:
        batch = {
            k: v.to(device)
            for k, v in batch.items()
        }
        result = model(batch)

        for metric in metrics:
            metric.add_batch(batch, result)

    results = [
        metric.aggregate() for metric in metrics
    ]
    return results


def get_model(args, atomref=None, mean=None, stddev=None, train_loader=None, parallelize=False, mode='train'):
    if args.model == 'schnet':
        representation = spk.representation.SchNet(args.features, args.features, args.interactions,
                                                   args.cutoff, args.num_gaussians)
        atomwise_output = spk.atomistic.Energy(args.features, mean=mean, stddev=stddev, atomref=atomref,
                                               return_force=True, create_graph=True)
        model = spk.atomistic.AtomisticModel(representation, atomwise_output)

    elif args.model == 'wacsf':
        sfmode = ('weighted', 'Behler')[args.behler]
        # Convert element strings to atomic charges
        elements = frozenset((atomic_numbers[i] for i in sorted(args.elements)))
        representation = spk.representation.BehlerSFBlock(args.radial, args.angular, zetas=set(args.zetas),
                                                          cutoff_radius=args.cutoff,
                                                          centered=args.centered, crossterms=args.crossterms,
                                                          elements=elements,
                                                          mode=sfmode)
        logging.info("Using {:d} {:s}-type SF".format(representation.n_symfuncs, sfmode))
        # Standardize representation if requested
        if args.standardize and mode == 'train':
            if train_loader is None:
                raise ValueError("Specification of a trainig_loader is required to standardize wACSF")
            else:
                logging.info("Computing and standardizing symmetry function statistics")
        else:
            train_loader = None

        representation = spk.representation.StandardizeSF(representation, train_loader, cuda=args.cuda)

        # Build HDNN model
        atomwise_output = spk.atomistic.ElementalEnergy(representation.n_symfuncs, n_hidden=args.n_nodes,
                                                        n_layers=args.n_layers, mean=mean, stddev=stddev,
                                                        atomref=atomref, return_force=True, create_graph=True,
                                                        elements=elements)
        model = spk.atomistic.AtomisticModel(representation, atomwise_output)

    else:
        raise ValueError('Unknown model class:', args.model)

    if parallelize:
        model = nn.DataParallel(model)

    logging.info("The model you built has: %d parameters" % compute_params(model))

    return model


if __name__ == '__main__':
    parser = get_parser()
    args = parser.parse_args()
    device = torch.device("cuda" if args.cuda else "cpu")
    argparse_dict = vars(args)
    jsonpath = os.path.join(args.modelpath, 'args.json')

    if args.mode == 'train':
        if args.overwrite and os.path.exists(args.modelpath):
            logging.info('existing model will be overwritten...')
            rmtree(args.modelpath)

        if not os.path.exists(args.modelpath):
            os.makedirs(args.modelpath)

        to_json(jsonpath, argparse_dict)

        spk.utils.set_random_seed(args.seed)
        train_args = args
    else:
        train_args = read_from_json(jsonpath)

    # will download md17 if necessary, calculate_triples is required for wACSF angular functions
    logging.info('MD17 will be loaded...')
    md17 = MD17(args.datapath, args.molecule, download=True, parse_all=False, collect_triples=args.model == 'wacsf')

    # splits the dataset in test, val, train sets
    split_path = os.path.join(args.modelpath, 'split.npz')
    if args.mode == 'train':
        if args.split_path is not None:
            copyfile(args.split_path, split_path)

    logging.info('create splits...')
    data_train, data_val, data_test = md17.create_splits(*train_args.split, split_file=split_path)

    logging.info('load data...')
    train_loader = spk.data.AtomsLoader(data_train, batch_size=args.batch_size, sampler=RandomSampler(data_train),
                                        num_workers=4, pin_memory=True)
    val_loader = spk.data.AtomsLoader(data_val, batch_size=args.batch_size, num_workers=2, pin_memory=True)

    if args.mode == 'train':
        logging.info('calculate statistics...')
        mean, stddev = train_loader.get_statistics(MD17.energies, True)
    else:
        mean, stddev = None, None

    # Construct the model.
    model = get_model(train_args, mean=mean, stddev=stddev, train_loader=train_loader, parallelize=args.parallel,
                      mode=args.mode).to(device)

    if args.mode == 'eval':
        if args.parallel:
            model.module.load_state_dict(
                torch.load(os.path.join(args.modelpath, 'best_model')))
        else:
            model.load_state_dict(
                torch.load(os.path.join(args.modelpath, 'best_model')))

    if args.mode == 'train':
        logging.info("training...")
        train(args, model, train_loader, val_loader, device)
        logging.info("...training done!")
    elif args.mode == 'eval':
        logging.info("evaluating...")
        test_loader = spk.data.AtomsLoader(data_test, batch_size=args.batch_size,
                                           num_workers=2, pin_memory=True)
        evaluate(args, model, train_loader, val_loader, test_loader, device)
        logging.info("... done!")
    else:
        print('Unknown mode:', args.mode)<|MERGE_RESOLUTION|>--- conflicted
+++ resolved
@@ -156,17 +156,10 @@
     hooks.append(schedule)
 
     # index into model output: [energy, forces]
-<<<<<<< HEAD
     metrics = [spk.metrics.MeanAbsoluteError(MD17.E, "y"),
                spk.metrics.RootMeanSquaredError(MD17.E, "y"),
                spk.metrics.MeanAbsoluteError(MD17.F, "dydx"),
                spk.metrics.RootMeanSquaredError(MD17.F, "dydx")]
-=======
-    metrics = [spk.metrics.MeanAbsoluteError(MD17.energies, 0),
-               spk.metrics.RootMeanSquaredError(MD17.energies, 0),
-               spk.metrics.MeanAbsoluteError(MD17.forces, 1),
-               spk.metrics.RootMeanSquaredError(MD17.forces, 1)]
->>>>>>> a7cef525
     if args.logger == 'csv':
         logger = spk.train.CSVHook(os.path.join(args.modelpath, 'log'),
                                    metrics, every_n_epochs=args.log_every_n_epochs)
@@ -178,17 +171,10 @@
 
     # setup loss function
     def loss(batch, result):
-<<<<<<< HEAD
         ediff = batch[MD17.E] - result["y"]
         ediff = ediff ** 2
 
         fdiff = batch[MD17.F] - result["dydx"]
-=======
-        ediff = batch[MD17.energies] - result[0]
-        ediff = ediff ** 2
-
-        fdiff = batch[MD17.forces] - result[1]
->>>>>>> a7cef525
         fdiff = fdiff ** 2
 
         err_sq = args.rho * torch.mean(ediff.view(-1)) + (1 - args.rho) * torch.mean(fdiff.view(-1))
@@ -204,7 +190,6 @@
               'Force MAE', 'Force RMSE', 'Force Length MAE', 'Force Length RMSE', 'Force Angle MAE', 'Angle RMSE']
 
     metrics = [
-<<<<<<< HEAD
         spk.metrics.MeanAbsoluteError(MD17.E, "y"),
         spk.metrics.RootMeanSquaredError(MD17.E, "y"),
         spk.metrics.MeanAbsoluteError(MD17.F, "dydx"),
@@ -213,16 +198,6 @@
         spk.metrics.LengthRMSE(MD17.F, "dydx"),
         spk.metrics.AngleMAE(MD17.F, "dydx"),
         spk.metrics.AngleRMSE(MD17.F, "dydx")
-=======
-        spk.metrics.MeanAbsoluteError(MD17.energies, 0),
-        spk.metrics.RootMeanSquaredError(MD17.energies, 0),
-        spk.metrics.MeanAbsoluteError(MD17.forces, -1),
-        spk.metrics.RootMeanSquaredError(MD17.forces, -1),
-        spk.metrics.LengthMAE(MD17.forces, -1),
-        spk.metrics.LengthRMSE(MD17.forces, -1),
-        spk.metrics.AngleMAE(MD17.forces, -1),
-        spk.metrics.AngleRMSE(MD17.forces, -1)
->>>>>>> a7cef525
     ]
 
     results = []

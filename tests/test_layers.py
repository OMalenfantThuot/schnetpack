import os
import torch
<<<<<<< HEAD
from torch import nn
from torch.nn.modules import MSELoss
from torch.optim import Adam

from schnetpack import Properties
from schnetpack.nn.acsf import GaussianSmearing
from schnetpack.nn.activations import shifted_softplus
from schnetpack.nn.base import Dense, GetItem, ScaleShift, Standardize, Aggregate
from schnetpack.nn.blocks import MLP, TiledMultiLayerNN, ElementalGate
from schnetpack.nn.cfconv import CFConv
from schnetpack.nn.cutoff import CosineCutoff, MollifierCutoff, HardCutoff
from schnetpack.nn.neighbors import NeighborElements
from schnetpack.representation.schnet import SchNet, SchNetInteraction
from schnetpack.atomistic import AtomisticModel, DipoleMoment


@pytest.fixture
def batchsize():
    return 4


@pytest.fixture
def n_atom_basis():
    return 128


@pytest.fixture
def n_atoms():
    return 19


@pytest.fixture
def n_spatial_basis():
    return 25


@pytest.fixture
def single_spatial_basis():
    return 1


@pytest.fixture
def n_filters():
    return 128


@pytest.fixture
def n_interactions():
    return 1


@pytest.fixture
def atomic_env(batchsize, n_atoms, n_filters):
    return torch.rand((batchsize, n_atoms, n_filters))


@pytest.fixture
def atomic_numbers(batchsize, n_atoms):
    atoms = np.random.randint(1, 9, (1, n_atoms))
    return torch.LongTensor(np.repeat(atoms, batchsize, axis=0))


@pytest.fixture
def atom_mask(atomic_numbers):
    return torch.ones(atomic_numbers.shape)


@pytest.fixture
def atomtypes(atomic_numbers):
    return set(atomic_numbers[0].data.numpy())


@pytest.fixture
def positions(batchsize, n_atoms):
    return torch.rand((batchsize, n_atoms, 3))


@pytest.fixture
def cell(batchsize):
    return torch.zeros((batchsize, 3, 3))


@pytest.fixture
def cell_offset(batchsize, n_atoms):
    return torch.zeros((batchsize, n_atoms, n_atoms - 1, 3))


@pytest.fixture
def neighbors(batchsize, n_atoms):
    neighbors = np.array([range(n_atoms)] * n_atoms)
    neighbors = neighbors[~np.eye(neighbors.shape[0], dtype=bool)].reshape(
        neighbors.shape[0], -1
    )[np.newaxis, :]
    return torch.LongTensor(np.repeat(neighbors, batchsize, axis=0))


@pytest.fixture
def neighbor_mask(batchsize, n_atoms):
    return torch.ones((batchsize, n_atoms, n_atoms - 1))


@pytest.fixture
def schnet_batch(
    atomic_numbers, atom_mask, positions, cell, cell_offset, neighbors, neighbor_mask
):
    inputs = {}
    inputs[Properties.Z] = atomic_numbers
    inputs[Properties.R] = positions
    inputs[Properties.cell] = cell
    inputs[Properties.cell_offset] = cell_offset
    inputs[Properties.neighbors] = neighbors
    inputs[Properties.neighbor_mask] = neighbor_mask
    inputs[Properties.atom_mask] = atom_mask
    return inputs


@pytest.fixture
def distances(batchsize, n_atoms):
    return torch.rand((batchsize, n_atoms, n_atoms - 1))


@pytest.fixture
def expanded_distances(batchsize, n_atoms, n_spatial_basis):
    return torch.rand((batchsize, n_atoms, n_atoms - 1, n_spatial_basis))

=======
import schnetpack as spk
>>>>>>> 618b69e4

from tests.assertions import assert_output_shape_valid, assert_params_changed
from tests.fixtures import *


# test if parameters of model building blocks are updated
def test_parameter_update_schnet(
    schnet, schnet_batch, n_interactions, trainable_gaussians
):
    # define layers that are not updated
    exclude = [
        "interactions.{}.cutoff_network".format(i) for i in range(n_interactions)
    ] + [
        "interactions.{}.cfconv.cutoff_network".format(i) for i in range(n_interactions)
    ]
    # if not trainable gaussians, exclude distance expansion layer
    if not trainable_gaussians:
        exclude += ["distance_expansion"]

    assert_params_changed(
        schnet, schnet_batch, exclude=exclude,
    )


# def dont_test_parameter_update_schnet_with_cutoff(
#    schnet_batch, n_atom_basis, n_interactions
# ):
#    model_cosine = spk.SchNet(
#        n_atom_basis, n_interactions=n_interactions, cutoff_network=CosineCutoff
#    )
#    model_mollifier = spk.SchNet(
#        n_atom_basis, n_interactions=n_interactions, cutoff_network=MollifierCutoff
#    )
#    exclude = [
#        "distance_expansion",
#        "interactions.0.cutoff_network",
#        "interactions.0.cfconv.cutoff_network",
#    ]
#
#    assert_params_changed(model_cosine, schnet_batch, exclude=exclude)
#    assert_params_changed(model_mollifier, schnet_batch, exclude=exclude)


# test shapes of spk.representation
def test_shape_schnet(schnet, schnet_batch, schnet_output_shape):
    assert_output_shape_valid(schnet, [schnet_batch], schnet_output_shape)


def test_shape_schnetinteraction(
    schnet_interaction,
    random_atomic_env,
    r_ij,
    neighbors,
    neighbor_mask,
    f_ij,
    interaction_output_shape,
):
    inputs = [random_atomic_env, r_ij, neighbors, neighbor_mask, f_ij]
    assert_output_shape_valid(schnet_interaction, inputs, interaction_output_shape)


# test shapes of spk.nn
def test_shape_cfconv(
    cfconv_layer,
    random_atomic_env,
    r_ij,
    neighbors,
    neighbor_mask,
    f_ij,
    cfconv_output_shape,
):
    inputs = [random_atomic_env, r_ij, neighbors, neighbor_mask, f_ij]
    assert_output_shape_valid(cfconv_layer, inputs, cfconv_output_shape)


def test_gaussian_smearing(
    gaussion_smearing_layer, random_interatomic_distances, gaussian_smearing_shape
):
    assert_output_shape_valid(
        gaussion_smearing_layer, [random_interatomic_distances], gaussian_smearing_shape
    )


def test_shape_dense(dense_layer, random_float_input, random_shape, random_output_dim):
    out_shape = random_shape[:-1] + [random_output_dim]
    assert_output_shape_valid(dense_layer, [random_float_input], out_shape)


def test_shape_scale_shift(random_float_input, random_shape):
    mean = torch.rand(1)
    std = torch.rand(1)
    model = spk.nn.ScaleShift(mean, std)

    assert_output_shape_valid(model, [random_float_input], random_shape)


def test_shape_standardize(random_float_input, random_shape):
    mean = torch.rand(1)
    std = torch.rand(1)
    model = spk.nn.Standardize(mean, std)

    assert_output_shape_valid(model, [random_float_input], random_shape)


def test_shape_aggregate():
    model = spk.nn.Aggregate(axis=1)
    input_data = torch.rand((3, 4, 5))
    inputs = [input_data]
    out_shape = [3, 5]
    assert_output_shape_valid(model, inputs, out_shape)


def test_shape_mlp(mlp_layer, random_float_input, random_shape, random_output_dim):
    out_shape = random_shape[:-1] + [random_output_dim]
    assert_output_shape_valid(mlp_layer, [random_float_input], out_shape)


def test_shape_tiled_multilayer_network(
    tiled_mlp_layer, n_mlp_tiles, random_float_input, random_shape, random_output_dim
):
    out_shape = random_shape[:-1] + [random_output_dim * n_mlp_tiles]
    assert_output_shape_valid(tiled_mlp_layer, [random_float_input], out_shape)


def test_shape_elemental_gate(
    elemental_gate_layer, elements, random_int_input, random_shape,
):
    out_shape = random_shape + [len(elements)]
    assert_output_shape_valid(elemental_gate_layer, [random_int_input], out_shape)


def test_shape_cutoff(cutoff_layer, random_interatomic_distances):
    out_shape = list(random_interatomic_distances.shape)
    assert_output_shape_valid(cutoff_layer, [random_interatomic_distances], out_shape)


# functionality tests
def test_get_item(schnet_batch):
    for key, value in schnet_batch.items():
        get_item = spk.nn.GetItem(key)
        assert torch.all(torch.eq(get_item(schnet_batch), value))


def test_functionality_cutoff(cutoff_layer, cutoff, random_interatomic_distances):
    mask = random_interatomic_distances > cutoff
    cutoff_layer_mask = cutoff_layer(random_interatomic_distances)

    assert ((cutoff_layer_mask == 0.0) == mask).all()


def x_test_shape_neighbor_elements(atomic_numbers, neighbors):
    # ToDo: change Docstring or squeeze()
    model = NeighborElements()
    inputs = [atomic_numbers.unsqueeze(-1), neighbors]
    out_shape = list(neighbors.shape)
    assert_output_shape_valid(model, inputs, out_shape)


def teardown_module():
    """
    Remove artifacts that have been created during testing.
    """
    if os.path.exists("before"):
        os.remove("before")


def test_charge_correction(schnet_batch, n_atom_basis):
    """
    Test if charge correction yields the desired total charges.

    """
    model = AtomisticModel(
        SchNet(n_atom_basis),
        DipoleMoment(n_atom_basis, charge_correction="q", contributions="q"),
    )
    q = torch.randint(0, 10, (schnet_batch["_positions"].shape[0], 1))
    schnet_batch.update(q=q)

    q_i = model(schnet_batch)["q"]

    assert torch.allclose(q.float(), q_i.sum(1))<|MERGE_RESOLUTION|>--- conflicted
+++ resolved
@@ -1,134 +1,7 @@
 import os
 import torch
-<<<<<<< HEAD
-from torch import nn
-from torch.nn.modules import MSELoss
-from torch.optim import Adam
+import schnetpack as spk
 
-from schnetpack import Properties
-from schnetpack.nn.acsf import GaussianSmearing
-from schnetpack.nn.activations import shifted_softplus
-from schnetpack.nn.base import Dense, GetItem, ScaleShift, Standardize, Aggregate
-from schnetpack.nn.blocks import MLP, TiledMultiLayerNN, ElementalGate
-from schnetpack.nn.cfconv import CFConv
-from schnetpack.nn.cutoff import CosineCutoff, MollifierCutoff, HardCutoff
-from schnetpack.nn.neighbors import NeighborElements
-from schnetpack.representation.schnet import SchNet, SchNetInteraction
-from schnetpack.atomistic import AtomisticModel, DipoleMoment
-
-
-@pytest.fixture
-def batchsize():
-    return 4
-
-
-@pytest.fixture
-def n_atom_basis():
-    return 128
-
-
-@pytest.fixture
-def n_atoms():
-    return 19
-
-
-@pytest.fixture
-def n_spatial_basis():
-    return 25
-
-
-@pytest.fixture
-def single_spatial_basis():
-    return 1
-
-
-@pytest.fixture
-def n_filters():
-    return 128
-
-
-@pytest.fixture
-def n_interactions():
-    return 1
-
-
-@pytest.fixture
-def atomic_env(batchsize, n_atoms, n_filters):
-    return torch.rand((batchsize, n_atoms, n_filters))
-
-
-@pytest.fixture
-def atomic_numbers(batchsize, n_atoms):
-    atoms = np.random.randint(1, 9, (1, n_atoms))
-    return torch.LongTensor(np.repeat(atoms, batchsize, axis=0))
-
-
-@pytest.fixture
-def atom_mask(atomic_numbers):
-    return torch.ones(atomic_numbers.shape)
-
-
-@pytest.fixture
-def atomtypes(atomic_numbers):
-    return set(atomic_numbers[0].data.numpy())
-
-
-@pytest.fixture
-def positions(batchsize, n_atoms):
-    return torch.rand((batchsize, n_atoms, 3))
-
-
-@pytest.fixture
-def cell(batchsize):
-    return torch.zeros((batchsize, 3, 3))
-
-
-@pytest.fixture
-def cell_offset(batchsize, n_atoms):
-    return torch.zeros((batchsize, n_atoms, n_atoms - 1, 3))
-
-
-@pytest.fixture
-def neighbors(batchsize, n_atoms):
-    neighbors = np.array([range(n_atoms)] * n_atoms)
-    neighbors = neighbors[~np.eye(neighbors.shape[0], dtype=bool)].reshape(
-        neighbors.shape[0], -1
-    )[np.newaxis, :]
-    return torch.LongTensor(np.repeat(neighbors, batchsize, axis=0))
-
-
-@pytest.fixture
-def neighbor_mask(batchsize, n_atoms):
-    return torch.ones((batchsize, n_atoms, n_atoms - 1))
-
-
-@pytest.fixture
-def schnet_batch(
-    atomic_numbers, atom_mask, positions, cell, cell_offset, neighbors, neighbor_mask
-):
-    inputs = {}
-    inputs[Properties.Z] = atomic_numbers
-    inputs[Properties.R] = positions
-    inputs[Properties.cell] = cell
-    inputs[Properties.cell_offset] = cell_offset
-    inputs[Properties.neighbors] = neighbors
-    inputs[Properties.neighbor_mask] = neighbor_mask
-    inputs[Properties.atom_mask] = atom_mask
-    return inputs
-
-
-@pytest.fixture
-def distances(batchsize, n_atoms):
-    return torch.rand((batchsize, n_atoms, n_atoms - 1))
-
-
-@pytest.fixture
-def expanded_distances(batchsize, n_atoms, n_spatial_basis):
-    return torch.rand((batchsize, n_atoms, n_atoms - 1, n_spatial_basis))
-
-=======
-import schnetpack as spk
->>>>>>> 618b69e4
 
 from tests.assertions import assert_output_shape_valid, assert_params_changed
 from tests.fixtures import *
@@ -281,7 +154,7 @@
 
 def x_test_shape_neighbor_elements(atomic_numbers, neighbors):
     # ToDo: change Docstring or squeeze()
-    model = NeighborElements()
+    model = spk.nn.NeighborElements()
     inputs = [atomic_numbers.unsqueeze(-1), neighbors]
     out_shape = list(neighbors.shape)
     assert_output_shape_valid(model, inputs, out_shape)
@@ -300,13 +173,13 @@
     Test if charge correction yields the desired total charges.
 
     """
-    model = AtomisticModel(
-        SchNet(n_atom_basis),
-        DipoleMoment(n_atom_basis, charge_correction="q", contributions="q"),
+    model = spk.AtomisticModel(
+        spk.SchNet(n_atom_basis),
+        spk.atomistic.DipoleMoment(n_atom_basis, charge_correction="q", contributions="q"),
     )
     q = torch.randint(0, 10, (schnet_batch["_positions"].shape[0], 1))
     schnet_batch.update(q=q)
 
     q_i = model(schnet_batch)["q"]
 
-    assert torch.allclose(q.float(), q_i.sum(1))+    assert torch.allclose(q.float(), q_i.sum(1), atol=1e-6)